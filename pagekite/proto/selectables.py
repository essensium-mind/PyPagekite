--- conflicted
+++ resolved
@@ -386,23 +386,13 @@
         data = self.fd.recv(maxread, socket.MSG_PEEK)
         self.peeked = len(data)
         if logging.DEBUG_IO:
-<<<<<<< HEAD
-          print '<== PEEK =[%s]==(\n%s)==' % (self, data[:320])
-      else:
-        data = self.fd.recv(maxread)
-        if logging.DEBUG_IO:
-          print ('<== IN =[%s @ %dbps]==(\n%s)=='
-                 ) % (self, self.max_read_speed, data[:320])
-    except (SSL.WantReadError, SSL.WantWriteError), err:
-=======
-          print('<== PEEK =[%s]==(\n%s)==' % (self, data[:160]))
+          print('<== PEEK =[%s]==(\n%s)==' % (self, data[:320]))
       else:
         data = self.fd.recv(maxread)
         if logging.DEBUG_IO:
           print(('<== IN =[%s @ %dbps]==(\n%s)=='
-                 ) % (self, self.max_read_speed, data[:160]))
+                 ) % (self, self.max_read_speed, data[:320]))
     except (SSL.WantReadError, SSL.WantWriteError) as err:
->>>>>>> 0accfff5
       return True
     except IOError as err:
       if err.errno not in self.HARMLESS_ERRNOS:
@@ -503,13 +493,8 @@
           try:
             sent_bytes = self.fd.send(sending[:want_send])
             if logging.DEBUG_IO:
-<<<<<<< HEAD
-              print ('==> OUT =[%s: %d/%d bytes]==(\n%s)=='
-                     ) % (self, sent_bytes, want_send, sending[:min(320, sent_bytes)])
-=======
               print(('==> OUT =[%s: %d/%d bytes]==(\n%s)=='
-                     ) % (self, sent_bytes, want_send, sending[:min(160, sent_bytes)]))
->>>>>>> 0accfff5
+                     ) % (self, sent_bytes, want_send, sending[:min(320, sent_bytes)]))
             self.wrote_bytes += sent_bytes
             self.write_retry = None
             break
@@ -713,37 +698,6 @@
             '%s') % (self.is_tls,
                      LineParser.__html__(self))
 
-<<<<<<< HEAD
-=======
-  # FIXME: DEPRECATE: Make this all go away, switch to CONNECT.
-  def ProcessMagic(self, data):
-    args = {}
-    try:
-      prefix, words, data = data.split('\r\n', 2)
-      for arg in words.split('; '):
-        key, val = arg.split('=', 1)
-        args[key] = val
-
-      self.EatPeeked(eat_bytes=len(prefix)+2+len(words)+2)
-    except ValueError as e:
-      return True
-
-    try:
-      port = 'port' in args and args['port'] or None
-      if port: self.on_port = int(port)
-    except ValueError as e:
-      return False
-
-    proto = 'proto' in args and args['proto'] or None
-    if proto in ('http', 'http2', 'http3', 'websocket'):
-      return LineParser.ProcessData(self, data)
-
-    domain = 'domain' in args and args['domain'] or None
-    if proto == 'https': return self.ProcessTls(data, domain)
-    if proto == 'raw' and domain: return self.ProcessProto(data, 'raw', domain)
-    return False
-
->>>>>>> 0accfff5
   def ProcessData(self, data):
     # Uncomment when adding support for new protocols:
     #
