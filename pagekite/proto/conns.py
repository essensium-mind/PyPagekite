--- conflicted
+++ resolved
@@ -163,19 +163,11 @@
         if seen[seen_ip] < now - delta:
           del seen[seen_ip]
 
-<<<<<<< HEAD
-      if len(seen.keys()) >= maxips:
-        self.LogWarning('Rejecting connection from new client',
-                        [('client', client[:12]),
-                         ('ips_per_sec', '%d/%ds' % (maxips, delta)),
-                         ('domain', host)] + log_info)
-=======
-      if len(list(six.iterkeys(seen))) >= maxips:
+      if len(seen) >= maxips:
         self.LogError('Rejecting connection from new client',
                       [('client', client[:12]),
                        ('ips_per_sec', '%d/%ds' % (maxips, delta)),
                        ('domain', host)] + log_info)
->>>>>>> 0accfff5
         return 'ips_per_sec'
       else:
         seen[client] = now
