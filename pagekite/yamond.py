--- conflicted
+++ resolved
@@ -154,16 +154,8 @@
         del self.values[var]
 
   def lcreate(self, listn, elems):
-<<<<<<< HEAD
-    try:
-      self.lock.acquire()
-      self.lists[listn] = [elems, 0, ['' for x in range(0, elems)]]
-    finally:
-      self.lock.release()
-=======
     with self.lock:
       self.lists[listn] = [elems, 0, ['' for x in xrange(0, elems)]]
->>>>>>> 57ec5263
 
   def ladd(self, listn, value):
     with self.lock:
