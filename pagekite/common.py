"""
Constants and global program state.
"""
##############################################################################

from __future__ import absolute_import

LICENSE = """\
This file is part of pagekite.py.
Copyright 2010-2020, the Beanstalks Project ehf. and Bjarni Runar Einarsson

This program is free software: you can redistribute it and/or modify it under
the terms of the  GNU  Affero General Public License as published by the Free
Software Foundation, either version 3 of the License, or (at your option) any
later version.

This program is distributed in the hope that it will be useful,  but  WITHOUT
ANY WARRANTY; without even the implied warranty of MERCHANTABILITY or FITNESS
FOR A PARTICULAR PURPOSE.  See the GNU Affero General Public License for more
details.

You should have received a copy of the GNU Affero General Public License
along with this program.  If not, see: <http://www.gnu.org/licenses/>
"""
##############################################################################
import random
import time

PROTOVER = '0.8'
<<<<<<< HEAD
APPVER = '1.5.0.200327'
=======
APPVER = '1.0.0.200327'
>>>>>>> 57ec5263
AUTHOR = 'Bjarni Runar Einarsson, http://bre.klaki.net/'
WWWHOME = 'https://pagekite.net/'
LICENSE_URL = 'http://www.gnu.org/licenses/agpl.html'

MAGIC_PREFIX = '/~:PageKite:~/'
MAGIC_PATH = '%sv%s' % (MAGIC_PREFIX, PROTOVER)
MAGIC_PATHS = (MAGIC_PATH, '/Beanstalk~Magic~Beans/0.2')
MAGIC_UUID = '%x-%x-%s' % (random.randint(0, 0xfffffff), int(time.time()), APPVER)

SERVICE_PROVIDER = 'PageKite.net'
SERVICE_DOMAINS = ('pagekite.me', '302.is', 'testing.is', 'kazz.am')
SERVICE_DOMAINS_SIGNUP = ('pagekite.me',)
SERVICE_XMLRPC = 'http://pagekite.net/xmlrpc/'
SERVICE_TOS_URL = 'https://pagekite.net/humans.txt'
SERVICE_CERTS = ['b5p.us', 'frontends.b5p.us', 'pagekite.net', 'pagekite.me',
                 'pagekite.com', 'pagekite.org', 'testing.is', '302.is']

# Places to search for the CA Certificate bundle
OS_CA_CERTS = (
  "/etc/pki/tls/certs/ca-bundle.crt",        # Fedora/RHEL
  "/etc/ssl/certs/ca-certificates.crt",      # Debian/Ubuntu/Gentoo etc.
  "/etc/ssl/ca-bundle.pem",                  # OpenSUSE
  "/etc/pki/tls/cacert.pem",                 # OpenELEC
  "/etc/ssl/cert.pem",                       # OpenBSD
  "/usr/local/share/certs/ca-root-nss.crt",  # FreeBSD/DragonFly
  "/usr/local/etc/openssl/cert.pem",         # OS X (Homebrew)
  "/opt/local/etc/openssl/cert.pem",         # OS X (Ports?)
  "/system/etc/security/cacerts")            # Android

CURL_CA_CERTS = 'https://curl.haxx.se/ca/cacert.pem'


DEFAULT_CHARSET = 'utf-8'
DEFAULT_BUFFER_MAX = 1024

AUTH_ERRORS           = '255.255.255.'
AUTH_ERR_USER_UNKNOWN = '.0'
AUTH_ERR_INVALID      = '.1'
AUTH_QUOTA_MAX        = '255.255.254.255'

VIRTUAL_PN = 'virtual'
CATCHALL_HN = 'unknown'
LOOPBACK_HN = 'loopback'
LOOPBACK_FE = LOOPBACK_HN + ':1'
LOOPBACK_BE = LOOPBACK_HN + ':2'
LOOPBACK = {'FE': LOOPBACK_FE, 'BE': LOOPBACK_BE}

# This is how many bytes we are willing to read per cycle.
MAX_READ_BYTES = 16 * 1024
MAX_READ_TUNNEL_X = 3.1     # 3x above, + fudge factor

# Higher values save CPU and prevent individual tunnels
# from hogging all our resources, but hurt latency and
# reduce per-tunnel throughput.
SELECT_LOOP_MIN_MS = 5

# Re-evaluate our choice of frontends every 45-60 minutes.
FE_PING_INTERVAL = (45 * 60) + random.randint(0, 900)

# This is a global count of disconnect errors; we use this
# to adjust the ping interval over time.
DISCONNECT_COUNT = 0

PING_INTERVAL_MIN    = 20
PING_INTERVAL        = 116  # Not quite 2 minutes... :-)
PING_INTERVAL_MOBILE = 1800
PING_INTERVAL_MAX    = 1800
PING_GRACE_DEFAULT   = 40
PING_GRACE_MIN       = 5

WEB_POLICY_DEFAULT = 'default'
WEB_POLICY_PUBLIC = 'public'
WEB_POLICY_PRIVATE = 'private'
WEB_POLICY_OTP = 'otp'
WEB_POLICIES = (WEB_POLICY_DEFAULT, WEB_POLICY_PUBLIC,
                WEB_POLICY_PRIVATE, WEB_POLICY_OTP)

WEB_INDEX_ALL = 'all'
WEB_INDEX_ON = 'on'
WEB_INDEX_OFF = 'off'
WEB_INDEXTYPES = (WEB_INDEX_ALL, WEB_INDEX_ON, WEB_INDEX_OFF)

BE_PROTO = 0
BE_PORT = 1
BE_DOMAIN = 2
BE_BHOST = 3
BE_BPORT = 4
BE_SECRET = 5
BE_STATUS = 6

BE_STATUS_REMOTE_SSL   = 0x0010000
BE_STATUS_OK           = 0x0001000
BE_STATUS_ERR_DNS      = 0x0000100
BE_STATUS_ERR_BE       = 0x0000010
BE_STATUS_ERR_TUNNEL   = 0x0000001
BE_STATUS_ERR_ANY      = 0x0000fff
BE_STATUS_UNKNOWN      = 0
BE_STATUS_DISABLED     = 0x8000000
BE_STATUS_DISABLE_ONCE = 0x4000000
BE_INACTIVE = (BE_STATUS_DISABLED, BE_STATUS_DISABLE_ONCE)

BE_NONE = ['', '', None, None, None, '', BE_STATUS_UNKNOWN]

DYNDNS = {
  'pagekite.net': ('http://up.pagekite.net/'
                   '?hostname=%(domain)s&myip=%(ips)s&sign=%(sign)s'),
  'beanstalks.net': ('http://up.b5p.us/'
                     '?hostname=%(domain)s&myip=%(ips)s&sign=%(sign)s'),
  'whitelabel': ('http://dnsup.%s/'
                 '?hostname=%%(domain)s&myip=%%(ips)s&sign=%%(sign)s'),
  'whitelabels': ('https://dnsup.%s/'
                  '?hostname=%%(domain)s&myip=%%(ips)s&sign=%%(sign)s'),
  'dyndns.org': ('https://%(user)s:%(pass)s@members.dyndns.org'
                 '/nic/update?wildcard=NOCHG&backmx=NOCHG'
                 '&hostname=%(domain)s&myip=%(ip)s'),
  'no-ip.com': ('https://%(user)s:%(pass)s@dynupdate.no-ip.com'
                '/nic/update?hostname=%(domain)s&myip=%(ip)s'),
}

# Create our service-domain matching regexp
import re
SERVICE_DOMAIN_RE = re.compile('\.(' + '|'.join(SERVICE_DOMAINS) + ')$')
SERVICE_SUBDOMAIN_RE = re.compile(r'^([A-Za-z0-9_-]+\.)*[A-Za-z0-9_-]+$')


class ConfigError(Exception):
  """This error gets thrown on configuration errors."""

class ConnectError(Exception):
  """This error gets thrown on connection errors."""

class BugFoundError(Exception):
  """Throw this anywhere a bug is detected and we want a crash."""


##[ Ugly fugly globals ]#######################################################

# The global Yamon is used for measuring internal state for monitoring
gYamon = None

# Status of our buffers...
buffered_bytes = [0]<|MERGE_RESOLUTION|>--- conflicted
+++ resolved
@@ -27,11 +27,7 @@
 import time
 
 PROTOVER = '0.8'
-<<<<<<< HEAD
 APPVER = '1.5.0.200327'
-=======
-APPVER = '1.0.0.200327'
->>>>>>> 57ec5263
 AUTHOR = 'Bjarni Runar Einarsson, http://bre.klaki.net/'
 WWWHOME = 'https://pagekite.net/'
 LICENSE_URL = 'http://www.gnu.org/licenses/agpl.html'
