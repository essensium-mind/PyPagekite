--- conflicted
+++ resolved
@@ -23,17 +23,10 @@
 along with this program.  If not, see: <http://www.gnu.org/licenses/>
 """
 ##############################################################################
-<<<<<<< HEAD
-import common
-from common import *
-from traceback import format_exc
-=======
-
 from six.moves.urllib.parse import parse_qs, urlparse
 
 from . import common
 from .common import *
->>>>>>> 0accfff5
 
 
 # System logging on Unix
@@ -85,12 +78,6 @@
     return s
 
 try:
-<<<<<<< HEAD
-  from urlparse import parse_qs, urlparse
-except ImportError, e:
-  from cgi import parse_qs
-  from urlparse import urlparse
-=======
   import hashlib
   def sha1hex(data):
     hl = hashlib.sha1()
@@ -100,7 +87,6 @@
   import sha
   def sha1hex(data):
     return sha.new(data).hexdigest().lower()
->>>>>>> 0accfff5
 
 import base64
 import hashlib
@@ -111,9 +97,6 @@
 def sha256b64(data):
   return base64.b64encode(hashlib.sha256(data).digest())
 
-<<<<<<< HEAD
-common.MAGIC_UUID = sha1hex(common.MAGIC_UUID)
-=======
 try:
   from traceback import format_exc
 except ImportError:
@@ -132,7 +115,6 @@
     return (ch.join(parts), tail)
   else:
     return parts
->>>>>>> 0accfff5
 
 # SSL/TLS strategy: prefer pyOpenSSL, as it comes with built-in Context
 # objects. If that fails, look for Python 2.6+ native ssl support and
