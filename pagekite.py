--- conflicted
+++ resolved
@@ -171,10 +171,7 @@
  --new          -N      Don't attempt to connect to the domain's old front-end.           
  --socksify=S:P         Connect via SOCKS server S, port P (requires socks.py)
  --torify=S:P           Same as socksify, but more paranoid.
-<<<<<<< HEAD
  --noprobes             Reject all probes for back-end liveness.
-=======
->>>>>>> 9d69aeeb
  --fe_certname=N        Connect using SSL, accepting valid certs for domain N.
  --ca_certs=PATH        Path to your trusted root SSL certificates file.
 
@@ -2349,13 +2346,6 @@
       print 'frontend=%s' % server
     for server in self.fe_certname:
       print 'fe_certname=%s' % server
-<<<<<<< HEAD
-    if self.ca_certs != self.ca_certs_default:
-      print 'ca_certs=%s' % self.ca_certs
-    else:
-      print '#ca_certs=%s' % self.ca_certs
-=======
->>>>>>> 9d69aeeb
     if self.dyndns:
       provider, args = self.dyndns
       for prov in DYNDNS:
@@ -2645,10 +2635,7 @@
           self.crash_report_url = None  # Disable crash reports
           socks.wrapmodule(urllib)      # Make DynDNS updates go via tor
 
-<<<<<<< HEAD
-=======
       elif opt == '--ca_certs': self.ca_certs = arg
->>>>>>> 9d69aeeb
       elif opt == '--fe_certname': self.fe_certname.append(arg.lower())
       elif opt == '--frontend': self.servers_manual.append(arg)
       elif opt == '--frontends':
